# This code is part of Qiskit.
#
# (C) Copyright IBM 2021.
#
# This code is licensed under the Apache License, Version 2.0. You may
# obtain a copy of this license in the LICENSE.txt file in the root directory
# of this source tree or at http://www.apache.org/licenses/LICENSE-2.0.
#
# Any modifications or derivative works of this code must retain this
# copyright notice, and modified files need to carry a notice indicating
# that they have been altered from the originals.

"""General fermionic simulator backend tests."""

from time import sleep

import numpy as np
from qiskit import QuantumCircuit, QuantumRegister
from qiskit.providers import JobStatus
from qiskit.result import Result
from qiskit.test import QiskitTestCase
<<<<<<< HEAD

from qiskit_nature.second_q.operators import FermionicOp
=======
from qiskit_aer import AerJob
from qiskit_nature.operators.second_quantization import FermionicOp
>>>>>>> 0e2396f8

from qiskit_cold_atom.exceptions import QiskitColdAtomError
from qiskit_cold_atom.fermions.base_fermion_backend import BaseFermionBackend
from qiskit_cold_atom.fermions.fermion_gate_library import FermionicGate
from qiskit_cold_atom.fermions.fermion_simulator_backend import FermionSimulator


class TestFermionSimulatorBackend(QiskitTestCase):
    """class to test the FermionSimulatorBackend class."""

    def setUp(self):
        super().setUp()
        self.backend = FermionSimulator()

    def test_initialization(self):
        """test the initialization of the backend"""
        target_config = {
            "backend_name": "fermion_simulator",
            "backend_version": "0.0.1",
            "n_qubits": 20,
            "basis_gates": None,
            "gates": [],
            "local": False,
            "simulator": True,
            "conditional": False,
            "open_pulse": False,
            "memory": True,
            "max_shots": 1e5,
            "coupling_map": None,
            "description": r"a base simulator for fermionic circuits. Instead of qubits, "
            r"each wire represents a single fermionic mode",
        }

        backend = FermionSimulator()
        self.assertIsInstance(backend, BaseFermionBackend)
        self.assertTrue(target_config.items() <= backend.configuration().to_dict().items())

    def test_run_method(self):
        """Test the run method of the backend simulator"""

        with self.subTest("test call"):
            circ = self.backend.initialize_circuit([[0, 1], [1, 0]])
            job = self.backend.run(circ)
            self.assertIsInstance(job, AerJob)
            self.assertIsInstance(job.job_id(), str)
            self.assertIsInstance(job.result(), Result)
            sleep(0.01)
            self.assertEqual(job.status(), JobStatus.DONE)

        circ1 = self.backend.initialize_circuit([[0, 1], [1, 0]])
        circ2 = self.backend.initialize_circuit([[1, 1], [1, 0]])

        with self.subTest("test call with multiple circuits"):
            job = self.backend.run([circ1, circ2])
            self.assertIsInstance(job, AerJob)

        with self.subTest("test shot number"):
            target_shots = 123
            job = self.backend.run([circ1, circ2], shots=target_shots)
            for exp in job.result().results:
                self.assertEqual(exp.shots, target_shots)

        with self.subTest("test seed of RNG"):
            target_seed = 123
            job = self.backend.run([circ1, circ2], seed=target_seed)
            for exp in job.result().results:
                self.assertEqual(exp.header.random_seed, target_seed)

        with self.subTest("test number of fermionic species"):
            # define a circuit that conserves the particle number per fermionic spin species
            test_circ = QuantumCircuit(4)
            test_circ.fload([0, 3])
            test_circ.fhop([np.pi / 4], [0, 1, 2, 3])

            statevector_1 = self.backend.run(test_circ).result().get_statevector()
            self.assertEqual(len(statevector_1), 6)
            # check whether specifying the number of species reduces the dimension of the simulation
            statevector_2 = self.backend.run(test_circ, num_species=2).result().get_statevector()
            self.assertEqual(len(statevector_2), 4)

    def test_execute(self):
        """test the ._execute() method internally called by .run()"""

        with self.subTest("test partial measurement"):
            circ_meas = QuantumCircuit(2, 2)
            circ_meas.fload(0)
            circ_meas.measure(0, 0)
            with self.assertWarns(UserWarning):
                self.backend.run(circ_meas)

        test_circ = QuantumCircuit(4)
        test_circ.fload([0, 3])
        test_circ.fhop([np.pi / 4], [0, 1, 2, 3])
        test_circ.fint(np.pi, [0, 1, 2, 3])
        test_circ.measure_all()

        result = self.backend.run(test_circ, num_species=2, seed=40, shots=5).result()

        with self.subTest("test simulation counts"):
            self.assertEqual(result.get_counts(), {"1010": 1, "0110": 3, "0101": 1})

        with self.subTest("test simulation memory"):
            self.assertEqual(result.get_memory(), ["0110", "0101", "1010", "0110", "0110"])

        with self.subTest("test simulation statevector"):
            self.assertTrue(
                np.allclose(result.get_statevector(), np.array([-0.5j, -0.5, 0.5, -0.5j]))
            )

        with self.subTest("test simulation unitary"):
            self.assertTrue(
                np.allclose(
                    result.get_unitary(),
                    np.array(
                        [
                            [-0.5, -0.5j, -0.5j, 0.5],
                            [0.5j, 0.5, -0.5, 0.5j],
                            [0.5j, -0.5, 0.5, 0.5j],
                            [0.5, -0.5j, -0.5j, -0.5],
                        ]
                    ),
                )
            )

        with self.subTest("test time taken"):
            self.assertTrue(result.to_dict()["time_taken"] < 0.1)

        with self.subTest("test result success"):
            self.assertTrue(result.to_dict()["success"])

    def test_initialize_circuit(self):
        """test of initialize_circuit inherited from the abstract base class BaseFermionBackend"""

        with self.subTest("Initialize circuit with single species of fermions"):
            actual_circ = self.backend.initialize_circuit([0, 1, 0, 1])
            target_circ = QuantumCircuit(QuantumRegister(4, "fer_mode"))
            target_circ.fload(1)
            target_circ.fload(3)
            self.assertEqual(actual_circ, target_circ)

        with self.subTest("Initialize circuit with multiple species of fermions"):
            actual_circ = self.backend.initialize_circuit([[0, 1], [0, 1]])
            target_circ = QuantumCircuit(QuantumRegister(2, "spin_0"), QuantumRegister(2, "spin_1"))
            target_circ.fload(1)
            target_circ.fload(3)
            self.assertEqual(actual_circ, target_circ)

        with self.subTest("check maximum size of circuit"):
            with self.assertRaises(QiskitColdAtomError):
                self.backend.initialize_circuit(np.ones(30, dtype=int).tolist())

    def test_measure_observable_expectation(self):
        """test of the measure_observable_expectation method inherited from the abstract base class
        BaseFermionBackend"""

        with self.subTest("test error for non-diagonal observables"):
            non_diag_observable = FermionicOp({"+_0 -_1 +_2 -_2": 1.0}, num_spin_orbitals=4)
            test_circ = self.backend.initialize_circuit([0, 1, 0, 1])
            with self.assertRaises(QiskitColdAtomError):
                self.backend.measure_observable_expectation(
                    test_circ, non_diag_observable, shots=10
                )

        with self.subTest("test match of dimensionality"):
            observable_too_small = FermionicOp({"+_0 -_1": 1.0}, num_spin_orbitals=2)
            test_circ = self.backend.initialize_circuit([0, 1, 0, 1])
            with self.assertRaises(QiskitColdAtomError):
                self.backend.measure_observable_expectation(
                    test_circ, observable_too_small, shots=10
                )

        with self.subTest("test single measurement circuit"):
            observable_1 = FermionicOp({"+_1 -_1 -_2 +_2": 1}, num_spin_orbitals=4)
            observable_2 = FermionicOp({"+_1 -_1": 1}, num_spin_orbitals=4) + FermionicOp(
                {"-_2 +_2": 1}, num_spin_orbitals=4
            )
            observable_3 = FermionicOp({"+_0 -_0 +_1 -_1": 1}, num_spin_orbitals=4)

            eval_1 = self.backend.measure_observable_expectation(
                circuits=self.backend.initialize_circuit([0, 1, 0, 1]),
                observable=observable_1,
                shots=1,
            )
            eval_2 = self.backend.measure_observable_expectation(
                circuits=self.backend.initialize_circuit([0, 1, 0, 1]),
                observable=observable_2,
                shots=1,
            )
            eval_3 = self.backend.measure_observable_expectation(
                circuits=self.backend.initialize_circuit([0, 1, 0, 1]),
                observable=observable_3,
                shots=1,
            )

            self.assertEqual(eval_1, [1.0])
            self.assertEqual(eval_2, [2.0])
            self.assertEqual(eval_3, [0.0])

        with self.subTest("test multiple measurement circuits"):
            test_circ_1 = self.backend.initialize_circuit([0, 1, 0, 1])
            test_circ_2 = self.backend.initialize_circuit([1, 0, 0, 1])
            observable = FermionicOp({"+_1 -_1 -_2 +_2": 1}, num_spin_orbitals=4)
            expval = self.backend.measure_observable_expectation(
                [test_circ_1, test_circ_2], observable, shots=1
            )
            self.assertEqual(expval, [1.0, 0.0])

    def test_parameterized_circuits(self):
        """Test that parameterized circuits work."""
        from qiskit.circuit import Parameter

        theta = Parameter("theta")

        test_circ = QuantumCircuit(4)
        test_circ.fload([0, 3])
        test_circ.fhop([theta], [0, 1, 2, 3])

        with self.subTest("test running with unbound parameters:"):
            with self.assertRaises(TypeError):
                self.assertTrue(isinstance(self.backend.run(test_circ).result(), Result))

        with self.subTest("test running with bound parameters"):
<<<<<<< HEAD
            bound_circ = test_circ.assign_parameters([0.2])
            self.assertTrue(isinstance(self.backend.run(bound_circ).result(), Result))
=======
            bound_circ = test_circ.bind_parameters([0.2])
            self.assertTrue(isinstance(self.backend.run(bound_circ).result(), Result))

    def test_permutation_invariance(self):
        """Test that a permutation-invariant gate doesn't care about qubit order."""
        generator = FermionicOp(
            [("+_0 -_1", 1), ("+_1 -_0", 1)],
            register_length=2,
        )
        gate = FermionicGate(name="test", num_modes=2, generator=generator)

        circuit01 = self.backend.initialize_circuit([1, 0])
        circuit01.append(gate, [0, 1])
        vec01 = self.backend.run(circuit01).result().get_statevector()

        circuit10 = self.backend.initialize_circuit([1, 0])
        circuit10.append(gate, [1, 0])
        vec10 = self.backend.run(circuit10).result().get_statevector()

        np.testing.assert_allclose(vec01, vec10)
>>>>>>> 0e2396f8
<|MERGE_RESOLUTION|>--- conflicted
+++ resolved
@@ -19,13 +19,8 @@
 from qiskit.providers import JobStatus
 from qiskit.result import Result
 from qiskit.test import QiskitTestCase
-<<<<<<< HEAD
 
 from qiskit_nature.second_q.operators import FermionicOp
-=======
-from qiskit_aer import AerJob
-from qiskit_nature.operators.second_quantization import FermionicOp
->>>>>>> 0e2396f8
 
 from qiskit_cold_atom.exceptions import QiskitColdAtomError
 from qiskit_cold_atom.fermions.base_fermion_backend import BaseFermionBackend
@@ -248,11 +243,7 @@
                 self.assertTrue(isinstance(self.backend.run(test_circ).result(), Result))
 
         with self.subTest("test running with bound parameters"):
-<<<<<<< HEAD
             bound_circ = test_circ.assign_parameters([0.2])
-            self.assertTrue(isinstance(self.backend.run(bound_circ).result(), Result))
-=======
-            bound_circ = test_circ.bind_parameters([0.2])
             self.assertTrue(isinstance(self.backend.run(bound_circ).result(), Result))
 
     def test_permutation_invariance(self):
@@ -271,5 +262,4 @@
         circuit10.append(gate, [1, 0])
         vec10 = self.backend.run(circuit10).result().get_statevector()
 
-        np.testing.assert_allclose(vec01, vec10)
->>>>>>> 0e2396f8
+        np.testing.assert_allclose(vec01, vec10)