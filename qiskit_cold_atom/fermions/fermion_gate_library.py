# This code is part of Qiskit.
#
# (C) Copyright IBM 2021.
#
# This code is licensed under the Apache License, Version 2.0. You may
# obtain a copy of this license in the LICENSE.txt file in the root directory
# of this source tree or at http://www.apache.org/licenses/LICENSE-2.0.
#
# Any modifications or derivative works of this code must retain this
# copyright notice, and modified files need to carry a notice indicating
# that they have been altered from the originals.

"""Gates for fermionic backends."""

from typing import List, Optional, Union
from copy import deepcopy
from scipy.sparse.linalg import expm
from scipy.sparse import csc_matrix
import numpy as np

from qiskit.circuit import Instruction, Gate
from qiskit_nature.second_q.operators import FermionicOp

from qiskit_cold_atom.exceptions import QiskitColdAtomError
from qiskit_cold_atom import add_gate
from qiskit_cold_atom.fermions.fermionic_basis import FermionicBasis


class FermionicGate(Gate):
    """Unitary gates for fermionic circuits."""

    def __init__(
        self,
        name: str,
        num_modes: int,
        params: Optional[List] = None,
        label: Optional[str] = None,
        generator: Optional[FermionicOp] = None,
    ) -> None:
        """Create a new fermionic gate.

        Args:
            name: The Qobj name of the gate.
            num_modes: The number of fermionic modes the gate acts on.
            params: A list of parameters.
            label: An optional label for the gate.
            generator: The generating Hamiltonian of the gate unitary given as a FermionicOp
        """

        self._generator = generator

        if params is None:
            params = []

        self.num_modes = num_modes

        super().__init__(name=name, num_qubits=num_modes, params=params, label=label)

    def power(self, exponent: float):
        """Creates a fermionic gate as `gate^exponent`

        Args:
            exponent (float): The exponent with which the gate is exponentiated

        Returns:
            FermionicGate: To which `.generator` is self.generator*exponent.

        Raises:
            QiskitColdAtomError: If the gate has no defined generator.
        """
        if self.generator is None:
            raise QiskitColdAtomError(
                "Gate can not be exponentiated if the gate generator is not defined."
            )
        # the generator of the exponentiated gate is the old generator times the exponent
        exp_generator = exponent * self.generator.simplify()

        exp_params = None if not self.params else [exponent * param for param in self.params]

        exp_label = None if not self.label else self.label + f"^{exponent}"

        return FermionicGate(
            name=self.name + f"^{exponent}",
            num_modes=self.num_modes,
            params=exp_params,
            label=exp_label,
            generator=exp_generator,
        )

    # pylint: disable=arguments-differ
    def to_matrix(self, num_species: int = 1, basis: Optional[FermionicBasis] = None) -> np.ndarray:
        """Return a Numpy.array for the gate unitary matrix. This function will compute :math:`exp(-i H)`
        where :math:`H` is the generator of the gate.

        Args:
            num_species: Number of fermion species which defaults to 1.
            basis: The basis in which to return the matrix. If None is given then the matrix will
                be returned in the full basis.

        Raises:
            QiskitColdAtomError: If the generator of the gate is not hermitian.

        Returns:
            np.array: The array of the gate unitary over the full fock basis, with states ordered like
            00...0, 00...1, ..., 11...0, 11...1
        """
        # This can be simplified when the FermionicOp gets a .to_matrix() method in a future release of
        # qiskit-nature
        if self.generator is None:
            raise QiskitColdAtomError(
                "Matrix of gate can not be computed if the gate generator is not defined."
            )

        generator_mat = self.operator_to_mat(self.generator, num_species, basis)

        if (generator_mat.H - generator_mat).count_nonzero() != 0:
            raise QiskitColdAtomError("generator of unitary gate is not hermitian!")

        unitary_mat = expm(-1j * generator_mat)

        return unitary_mat.toarray()

    @staticmethod
    def operator_to_mat(
        generator: FermionicOp, num_species: int, basis: Optional[FermionicBasis] = None
    ) -> csc_matrix:
        """Compute the matrix representation of the fermion operator.

        Args:
            generator: fermion operator of which to compute the matrix representation.
            num_species: Number of fermion species which defaults to 1.
            basis: The basis in which to return the matrix. If None is given then the matrix will
                be returned in the full basis.

        Returns:
            scipy.sparse matrix of the Hamiltonian.

        Raises:
            QiskitColdAtomError: If the type of the generator is not a FermionicOp.
            QiskitColdAtomError: If the fermion operator does not match the expected shape.
        """

        if not isinstance(generator, FermionicOp):
            raise QiskitColdAtomError(
                f"Expected FermionicOp; got {type(generator).__name__} instead."
            )

        if basis is None:
            basis = FermionicBasis.from_fermionic_op(generator)

        if generator.num_spin_orbitals != num_species * basis.sites:
            raise QiskitColdAtomError(
                f"size of operator {generator.num_spin_orbitals} must match the number of "
                f"modes in the basis {num_species * basis.sites}"
            )

        csc_data, csc_col, csc_row = [], [], []

        basis_occupations = basis.get_occupations()

        # loop over all individual terms in the generators
        for term in generator.terms():
            opstrings = term[0]
            prefactor = term[1]

            # loop over all basis states
            for i_basis, occupations in enumerate(basis_occupations):
                new_occupations = deepcopy(occupations)
                mapped_to_zero = (
                    False  # boolean flag to check whether the basis state is mapped to zero
                )
                sign = 1

                # in reverse, loop over all individual fermionic creators/annihilators in the opstring:
<<<<<<< HEAD
                for symbol, k in reversed(opstrings):
=======
                for k, symbol in reversed(list(enumerate(opstring))):
                    if symbol == "I":
                        continue

>>>>>>> e07fe6f4
                    if symbol == "-":
                        # If this mode is not occupied, the action of '-' on this state is zero
                        if new_occupations[k] == 0:
                            mapped_to_zero = True
                            break
                        sign *= (-1) ** sum(new_occupations[:k])
                        new_occupations[k] = 0

                    elif symbol == "+":
                        # If this mode is already occupied, the action of '+' on this state is zero
                        if new_occupations[k] == 1:
                            mapped_to_zero = True
                            break
                        sign *= (-1) ** sum(new_occupations[:k])
                        new_occupations[k] = 1

                if not mapped_to_zero:
                    # find the index of the new basis state that the operator strings maps to
                    j_basis = basis_occupations.index(new_occupations)

                    csc_data.append(sign * prefactor)
                    csc_row.append(j_basis)
                    csc_col.append(i_basis)

        return csc_matrix(
            (csc_data, (csc_row, csc_col)),
            shape=(basis.dimension, basis.dimension),
            dtype=complex,
        )

    def control(
        self,
        num_ctrl_qubits: Optional[int] = 1,
        label: Optional[str] = None,
        ctrl_state: Optional[Union[int, str]] = None,
    ):
        """Overwrite control method which is supposed to return a controlled version of the gate.
        This is not applicable in the fermionic setting."""
        raise QiskitColdAtomError("Fermionic gates have no controlled version")

    @property
    def generator(self) -> FermionicOp:
        """The Hamiltonian that generates the unitary of the gate, given as a FermionicOp"""
        return self._generator


class FermiHubbard(FermionicGate):
    r"""
    Global 1D-Fermi-Hubbard dynamic consisting of the hopping, interaction and local phase gates.

    The generating Hamiltonian of the Fermi-Hubbard gate is

    :math:`H = \sum_{i=1,\sigma}^{L-1} - J_i (f^\dagger_{i,\sigma} f_{i+1,\sigma}
    + f^\dagger_{i+1,\sigma} f_{i,\sigma})
    + U \sum_{i=1}^{L} n_{i,\uparrow} n_{i,\downarrow}
    + \sum_{i=1,\sigma}^{L} \mu_i n_{i,\sigma}`

    where :math:`i` indexes the mode, :math:`\sigma` indexes the spin, :math:`L` gives the total number
    of sites, :math:`J_i` are the hopping strengths, :math:`U` is the interaction strength and
    :math:`\mu_i` are the local potentials that lead to local phases.

    **Circuit symbol:**

        .. parsed-literal::

                 ┌──────────────┐
            q_0: ┤   FHubbard   ├
                 └──────────────┘

    """

    def __init__(self, num_modes: int, j: List[float], u: float, mu: List[float], label=None):
        """Initialize a global Fermi-Hubbard gate

        Args:
            num_modes: number of tweezers on which the hopping acts, must be entire quantum register
            j: list of hopping strengths between the tweezer. j[0] gives the strength of hopping
                between wires 0 and 1, j[1] gives the strength of hopping between wires 1 and 2, etc.,
                so len(j) has to be of length num_wires-1
            label: optional
            u: global interaction strength parameter
            mu: list of parameters that tune the local phases, must be on length num_wires
            label: optional

        Raises:
            QiskitColdAtomError:
                - If the given num_modes is not an even integer.
                - If length of j not num_modes/2 - 1.
        """
        if not (isinstance(num_modes, int) and num_modes % 2 == 0):
            raise QiskitColdAtomError("num_modes has to be even integer")
        if not len(j) == (num_modes / 2 - 1):
            raise QiskitColdAtomError("j has to be a list of length num_modes/2 -1")

        param_list = [j, [u], mu]
        params = [item for sublist in param_list for item in sublist]

        super().__init__(
            name="fhubbard",
            num_modes=num_modes,
            params=params,
            label=label,
        )

    def inverse(self):
        """Get the inverse gate by reversing the sign of all gate parameters"""
        j_val, u_val, mu_vals = self.params[0], self.params[1], self.params[2]

        return FermiHubbard(num_modes=self.num_modes, j=-j_val, u=-u_val, mu=-mu_vals)

    @property
    def generator(self) -> FermionicOp:
        """The generating Hamiltonian of the FH Gate."""
        params = [float(param) for param in self.params]
        generators = {}
        sites = self.num_modes // 2
        # add generators of hopping term
        if not all(j == 0.0 for j in params[: sites - 1]):
            for i in range(sites - 1):
                generators[f"+_{i} -_{i+1}"] = -1 * params[i]
                generators[f"-_{i} +_{i+1}"] = params[i]
                generators[f"+_{i+sites} -_{i+sites+1}"] = -1 * params[i]
                generators[f"-_{i+sites} +_{i+sites+1}"] = params[i]
        # add generators of interaction term
        if params[sites - 1] != 0.0:
            for i in range(sites):
                generators[f"+_{i} -_{i} +_{i + sites} -_{i + sites}"] = params[sites - 1]
        # add generators of local phase term
        if not all(muval == 0.0 for muval in params[sites:]):
            for i in range(sites):
                generators[f"+_{i} -_{i}"] = float(self.params[i + sites])
                generators[f"+_{i + sites} -_{i + sites}"] = float(self.params[i + sites])

        if not generators:  # identity term
            return FermionicOp({"-_0 +_0": 1.0, "+_0 -_0": 1.0}, num_spin_orbitals=self.num_modes)
        else:
            return sum(
                FermionicOp({label: coeff}, num_spin_orbitals=self.num_modes)
                for label, coeff in generators.items()
            )


# pylint: disable=invalid-name
@add_gate
def fhubbard(self, j: List[float], u: float, mu: List[float], modes: List[int], label=None):
    """Add the FermiHubbard gate to a QuantumCircuit."""
    return self.append(
        FermiHubbard(num_modes=len(modes), j=j, u=u, mu=mu, label=label), qargs=modes
    )


class Hop(FermionicGate):
    r"""
    Hopping of particles to neighbouring wells due to tunneling.

    The generating Hamiltonian of the hopping gate is

    :math:`H = \sum_{i=1,\sigma}^{L-1} - J_i (f^\dagger_{i,\sigma} f_{i+1,\sigma}
    + f^\dagger_{i+1,\sigma} f_{i,\sigma})`

    where :math:`i` indexes the mode, :math:`\sigma`
    indexes the spin, :math:`L` gives the total number of sites and :math:`J_i` are the hopping strengths
    """

    def __init__(self, num_modes, j: List[float], label=None):
        """
        Initialize hopping gate
        Args:
            num_modes: number of fermionic modes that are connected by the hopping
            (= 2* number of tweezers)
            j: list of hopping strengths between the tweezer. j[0] gives the strength of hopping
            between wires 0 and 1,
            j[1] gives the strength of hopping between wires 1 and 2, etc., so len(j) has to be
            of length num_wires-1
            label: optional
        Raises:
            QiskitColdAtomError: given num_modes not even integer
            QiskitColdAtomError: length of j not num_modes/2 - 1
        """
        if not (isinstance(num_modes, int) and num_modes % 2 == 0):
            raise QiskitColdAtomError("num_modes has to be even integer")
        if not len(j) == (num_modes / 2 - 1):
            raise QiskitColdAtomError("j has to be a list of length num_modes/2 -1")

        super().__init__(name="fhop", num_modes=num_modes, params=j, label=label)

    def inverse(self):
        """Get inverse gate by reversing the sign of all hopping strengths"""
        return Hop(num_modes=self.num_modes, j=self.params)

    @property
    def generator(self) -> FermionicOp:
        """The generating Hamiltonian of the hopping gate."""
        generator = FermiHubbard(
            num_modes=self.num_modes, j=self.params, u=0.0, mu=[0.0]
        ).generator.simplify()

        if generator == 0:  # identity term
            return FermionicOp({"-_0 +_0": 1.0, "+_0 -_0": 1.0}, num_spin_orbitals=self.num_modes)
        else:
            return generator


@add_gate
def fhop(self, j: List[float], modes: List[int], label=None):
    """Add the hopping gate to a QuantumCircuit."""
    return self.append(Hop(num_modes=len(modes), j=j, label=label), qargs=modes)


class Interaction(FermionicGate):
    r"""On-site interaction of particles of opposite spin species on the same site.

    The generating Hamiltonian of the interaction gate is

    :math:`H = U \sum_{i=1}^{L} n_{i,\uparrow} n_{i,\downarrow}`

    where :math:`i` indexes the mode,
    :math:`L` gives the total number of sites and :math:`U` is the interaction strength
    """

    def __init__(self, num_modes: int, u: float, label=None):
        """Initialize interaction gate.

        Args:
            num_modes: number of modes on which the gate acts
            u: global interaction strength parameter
            label: optional

        Raises:
            QiskitColdAtomError: If the number of wires the gate acts on is uneven
        """

        if not num_modes % 2 == 0:
            raise QiskitColdAtomError(f"number of modes must be even, {num_modes} given.")

        super().__init__(
            name="fint",
            num_modes=num_modes,
            params=[u],
            label=label,
        )

    def inverse(self):
        """Get inverse gate by reversing the sign of the interaction parameter"""
        return Interaction(num_modes=self.num_modes, u=-self.params[0])

    @property
    def generator(self) -> FermionicOp:
        """The generating Hamiltonian of the interaction gate."""
        generator = FermiHubbard(
            num_modes=self.num_modes,
            j=[0.0] * (int(self.num_modes / 2) - 1),
            u=self.params[0],
            mu=[0.0],
        ).generator.simplify()

        if generator == 0:  # identity term
            return FermionicOp({"-_0 +_0": 1.0, "+_0 -_0": 1.0}, num_spin_orbitals=self.num_modes)
        else:
            return generator


@add_gate
def fint(self, u: float, modes: List[int], label=None):
    """Add the interaction gate to a QuantumCircuit."""
    return self.append(Interaction(num_modes=len(modes), u=u, label=label), qargs=modes)


class Phase(FermionicGate):
    r"""
    Applying a local phase to individual tweezers through an external potential

    The generating Hamiltonian of the local phase gate is

    :math:`H = \sum_{i=1,\sigma}^{L} \mu_i n_{i,\sigma}`

    where :math:`i` indexes the mode,
    :math:`\sigma` indexes the spin, :math:`L` gives the total number of sites and
    :math:`\mu_i` are the local potentials that lead to local phases
    """

    def __init__(self, num_modes: int, mu: List[float], label=None):
        """
        Initialize a LocalPhase gate
        Args:
            num_modes: number of modes on which the local potential acts
            mu: list of parameters that tune the local phases, must be of length num_modes/2
            label: optional
        Raises:
            QiskitColdAtomError: If the length of mu does not match the given wire count num_modes
        """

        if not num_modes % 2 == 0:
            raise QiskitColdAtomError(f"number of modes must be even, {num_modes} given.")

        if not len(mu) == num_modes / 2:
            raise QiskitColdAtomError(
                f"list of pre-factors {mu} has to be same dimension as the wire count "
                f"of the gate {num_modes}"
            )

        super().__init__(
            name="fphase",
            num_modes=num_modes,
            params=mu,
            label=label,
        )

    def inverse(self):
        """Get inverse gate by reversing the sign of all potentials"""
        return Phase(num_modes=self.num_modes, mu=[-1 * param for param in self.params])

    @property
    def generator(self) -> FermionicOp:
        """The generating Hamiltonian of the local phase gate."""
        generator = FermiHubbard(
            num_modes=self.num_modes,
            j=[0.0] * (int(self.num_modes / 2) - 1),
            u=0.0,
            mu=self.params,
        ).generator.simplify()

        if generator == 0:  # identity term
            return FermionicOp({"-_0 +_0": 1.0, "+_0 -_0": 1.0}, num_spin_orbitals=self.num_modes)
        else:
            return generator


@add_gate
def fphase(self, mu: List[float], modes: List[int], label=None):
    """Add the local phase gate to a QuantumCircuit."""
    return self.append(Phase(num_modes=len(modes), mu=mu, label=label), qargs=modes)


class FRXGate(FermionicGate):
    r"""X-rotation between the spin-up and spin-down state at one tweezer site.

    The generating Hamiltonian of the FermionRx gate is

    :math:`H = \phi (f^\dagger_{x,\uparrow} f_{x,\downarrow} + f^\dagger_{x,\downarrow} f_{x,\uparrow})`

    where :math:`x` is the index of the mode and :math:`\phi` is the free gate parameter
    """

    def __init__(self, phi: float, label=None):
        """Initialize a FermionRX gate

        Args:
            phi: angle of the rotation
            label: optional
        """

        super().__init__(name="frx", num_modes=2, params=[phi], label=label)

    def inverse(self):
        """Get inverse gate by inverting the sign of the rotation angle"""
        return FRXGate(-self.params[0])

    @property
    def generator(self) -> FermionicOp:
        """The generating Hamiltonian of the FermionRX gate."""
        op = FermionicOp({"+_0 -_1": float(self.params[0])}, num_spin_orbitals=2) - FermionicOp(
            {"-_0 +_1": float(self.params[0])}, num_spin_orbitals=2
        )
        return op


@add_gate
def frx(self, phi: float, wires: List[int]):
    """Add the FermionRX gate to a QuantumCircuit."""
    return self.append(FRXGate(phi=phi), qargs=wires)


class FRYGate(FermionicGate):
    r"""Y-rotation between the spin-up and spin-down state at one tweezer site.

    The generating Hamiltonian of the FermionRy gate is

    :math:`H = i \phi (f^\dagger_{x,\downarrow} f_{x,\uparrow}-f^\dagger_{x,\uparrow} f_{x,\downarrow})`

    where :math:`x` is the index of the mode and :math:`\phi` is the free gate parameter
    """

    def __init__(self, phi, label=None):
        """
        Initialize a FermionRY gate
        Args:
            phi: angle of the rotation
            label: optional
        """
        super().__init__(name="fry", num_modes=2, params=[phi], label=label)

    def inverse(self):
        """Get inverse gate by inverting the sign of the rotation angle"""
        return FRYGate(-self.params[0])

    @property
    def generator(self) -> FermionicOp:
        """The generating Hamiltonian of the FermionRY gate."""
        op = FermionicOp(
            {"+_0 -_1": -1j * float(self.params[0])}, num_spin_orbitals=2
        ) - FermionicOp({"-_0 +_1": 1j * float(self.params[0])}, num_spin_orbitals=2)
        return op


@add_gate
def fry(self, phi: float, wires: List[int]):
    """Add the FermionRY gate to a QuantumCircuit."""
    return self.append(FRYGate(phi=phi), qargs=wires)


class FRZGate(FermionicGate):
    r"""Z-rotation between the spin-up and spin-down state at one tweezer site.

    The generating Hamiltonian of the FermionRz gate is

    :math:`H = \phi (f^\dagger_{x,\uparrow} f_{x,\uparrow} - f^\dagger_{x,\downarrow} f_{x,\downarrow})`

    where :math:`x` is the index of the mode and :math:`\phi` is the free gate parameter.
    """

    def __init__(self, phi, label=None):
        """
        Initialize a FermionRZ gate
        Args:
            phi: angle of the rotation
            label: optional
        """
        super().__init__(name="frz", num_modes=2, params=[phi], label=label)

    def inverse(self):
        """Get inverse gate by inverting the sign of the rotation angle"""
        return FRZGate(-self.params[0])

    @property
    def generator(self) -> FermionicOp:
        """The generating Hamiltonian of the FermionRZ gate."""
        op = FermionicOp(
            {"+_0 -_0": float(self.params[0]), "+_1 -_1": -float(self.params[0])},
            num_spin_orbitals=2,
        )
        return op


@add_gate
def frz(self, phi: float, wires: List[int]):
    """Add the FermionRZ gate to a QuantumCircuit."""
    return self.append(FRZGate(phi=phi), qargs=wires)


class LoadFermions(Instruction):
    """
    LoadFermions places a particle in an empty fermionic mode.

    **Circuit symbol:**

    .. parsed-literal::

             ┌──────┐
        q_0: ┤ Load ├
             └──────┘
    """

    def __init__(self):
        """Initialise new load instruction."""
        super().__init__(name="load", num_qubits=1, num_clbits=0, params=[])


@add_gate
def fload(self, wire):
    """Add the load fermion gate to a QuantumCircuit."""
    return self.append(LoadFermions(), [wire], [])<|MERGE_RESOLUTION|>--- conflicted
+++ resolved
@@ -172,14 +172,10 @@
                 sign = 1
 
                 # in reverse, loop over all individual fermionic creators/annihilators in the opstring:
-<<<<<<< HEAD
-                for symbol, k in reversed(opstrings):
-=======
-                for k, symbol in reversed(list(enumerate(opstring))):
+                for k, symbol in reversed(list(enumerate(opstrings))):
                     if symbol == "I":
                         continue
 
->>>>>>> e07fe6f4
                     if symbol == "-":
                         # If this mode is not occupied, the action of '-' on this state is zero
                         if new_occupations[k] == 0:
